--- conflicted
+++ resolved
@@ -19,10 +19,6 @@
 
         public static readonly string TokenEndpoint = "https://www.googleapis.com/oauth2/v4/token";
 
-<<<<<<< HEAD
-        // https://developers.google.com/+/web/people/
-        public static readonly string UserInformationEndpoint = "https://www.googleapis.com/plus/v1/people/me";
-=======
         public static readonly string UserInformationEndpoint;
 
         private const string UseGooglePlusSwitch = "Switch.Microsoft.AspNetCore.Authentication.Google.UsePlus";
@@ -33,6 +29,7 @@
         {
             if (AppContext.TryGetSwitch(UseGooglePlusSwitch, out UseGooglePlus) && UseGooglePlus)
             {
+                // https://developers.google.com/+/web/people/
                 UserInformationEndpoint = "https://www.googleapis.com/plus/v1/people/me";
             }
             else
@@ -40,6 +37,5 @@
                 UserInformationEndpoint = "https://www.googleapis.com/oauth2/v2/userinfo";
             }
         }
->>>>>>> 87af0c3f
     }
 }